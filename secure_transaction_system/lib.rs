#![cfg_attr(not(feature = "std"), no_std, no_main)]

#[ink::contract]
mod payment_contract {
    use core::ops::Add;

    use ink::env:: hash;
    use ink::prelude::vec::Vec;
    use ink::{
        env::{
            block_timestamp,
            hash::{HashOutput, Sha2x256},
            DefaultEnvironment,
        },
        storage::Mapping,
    };

    const ATTEMPTS_LIMIT: u8 = 3;

    #[ink(storage)]
    pub struct PaymentContract {
        payment_records: Mapping<Hash, PaymentInfo>,
        threshold_value: Balance,
        admin: AccountId,
        expiry_time: Timestamp,
        salt: u64,
    }

    // ---------------------- Custom Struct---------------------------

    #[derive(scale::Decode, scale::Encode, Debug, Clone)]
    #[cfg_attr(
        feature = "std",
        derive(scale_info::TypeInfo, ink::storage::traits::StorageLayout)
    )]

    pub struct PaymentInfo {
        sender: AccountId,
        receiver: AccountId,
        amount: Balance,
        otp: u32,
        otp_attempts: u8,
        recorded_time: u64,
        status: PaymentStatus,
    }

    // ------------------------EVENT-----------------------------
    #[ink(event)]
    pub struct SecurePaymentRequested {
        #[ink(topic)]
        sender: AccountId,
        #[ink(topic)]
        receiver: AccountId,
        amount: Balance,
        payment_id: Hash,
        otp:u32
    }

    #[ink(event)]
    pub struct SecurePaymentInfo {
        #[ink(topic)]
        sender: AccountId,
        #[ink(topic)]
        receiver: AccountId,
        amount: Balance,
        payment_id: Hash,
        status: PaymentStatus,
    }

    #[ink(event)]
    pub struct ViewPaymentInfo {
        info: PaymentInfo,
    }

    // ------------------------------Error---------------------------
    pub type Result<T> = core::result::Result<T, Error>;

    #[derive(Debug, PartialEq, Eq, scale::Encode, scale::Decode)]
    #[cfg_attr(feature = "std", derive(scale_info::TypeInfo))]
    pub enum Error {
        /// Returned if not enough balance to fulfill the request
        BalanceMismatch,
        /// Returned if payment request expired
        TimeLimitExceeded,
        // Caller is not receiver of payment request
        InvalidReceiver,
        // Caller is not sender of payment record
        InvalidSender,
        // OTP doesn't match
        WrongOTP,
        // No Attempts left
        AttemptsExceedLimit,
        // Already exists Transaction Id
        TxnIDAlreadExists,
        // Payment record not found
        PaymentRecordMissing,
        // Payment record not Expired
        NotAllowed,
        // RESET not typed correctly,
        IncorrectREFUND,
        // Value overflowed
        Overflow,
        // Admin only operation
        InvalidCaller,
        // Below Threshold value
        BelowThresholdValue,
        // Not in waiting period
        AlreadyReceivedPayment,
        // Zero balance not accepted
        ZeroBalance,
    }

    #[derive(Debug, PartialEq, Eq, scale::Decode, scale::Encode, Clone)]
    #[cfg_attr(
        feature = "std",
        derive(scale_info::TypeInfo, ink::storage::traits::StorageLayout)
    )]

    enum PaymentStatus {
        // Payment expired after 24 hours
        Expired,
        // Payment waiting receiver's input Key
        Waiting,
       // Payment failed due to too many input attempts
        AllAttemptsFailed,
        // Payment success due to inputting correct key
        Success,
        // Payment Refunded
        Refunded,
    }

    // ------------------------------Impl Contract---------------------------

    impl PaymentContract {
        #[ink(constructor)]
        pub fn new(admin: AccountId) -> Self {
            Self {
                payment_records: Mapping::default(),
                threshold_value: u128::pow(10, 14),
                admin,
                expiry_time: 86_400_000,
                salt: 0,
            }
        }

        fn create_payment_info(
            &self,
            receiver: AccountId,
            sender: AccountId,
            amount: Balance,
            otp: u32,
        ) -> PaymentInfo {
            PaymentInfo {
                sender,
                receiver,
                amount,
                otp,
                otp_attempts: 1,
                recorded_time: block_timestamp::<DefaultEnvironment>(),
                status: PaymentStatus::Waiting,
            }
        }
      
        /// Handles payment_info from sender
        #[ink(message, payable)]
        pub fn send_payment(&mut self, receiver: AccountId, amount: Balance) -> Result<()> {
            let caller = self.env().caller();

            // Check the Locked amount
            let amount_funded = self.env().transferred_value();
            if amount != amount_funded {
                return Err(Error::BalanceMismatch);
            }

            // zero balance not accepted
            if amount_funded == 0 {
                return Err(Error::ZeroBalance);
            }

            // convert the units
          

            // Check if amount exceeds the threshold value
            if amount < self.threshold_value {
                return Err(Error::BelowThresholdValue);
            }

            // create fixed length random OTP (9 digits)
            let otp: u32 = self.get_pseudo_random();

            // Get payment_info and transaction_id
            let payment_info = self.create_payment_info(receiver, caller, amount, otp);


            // let transaction_id = self.get_transaction_id(&payment_info);
            let transaction_id = self.get_transaction_id(&payment_info);

            // Insert the payment record
            if self
                .payment_records
                .insert(transaction_id, &payment_info)
                .is_some()

            {
                return Err(Error::TxnIDAlreadExists);
            } 
            else {
                // Emit event for payment record request
                self.env().emit_event(SecurePaymentRequested {
                    sender: caller,
                    receiver,
                    amount,
                    payment_id: transaction_id,
                    otp
                });
            }   
            Ok(())
        }
        fn get_pseudo_random(&mut self) -> u32 {
            let seed = self.env().block_timestamp();

            let mut input: Vec<u8> = Vec::new();
            input.extend_from_slice(&seed.to_be_bytes());
            input.extend_from_slice(&self.salt.to_be_bytes());

            let mut output = <hash::Keccak256 as hash::HashOutput>::Type::default();
            ink::env::hash_bytes::<hash::Keccak256>(&input, &mut output);

            self.salt = self.salt.wrapping_add(1);

            let mut part1 = output[0] as u32;
            if part1 < 100 {
                part1 = part1.wrapping_add(100);
            }
            let mut part2 = output[1] as u32;
            if part2 < 100 {
                part2 = part2.wrapping_add(100);
            }
            let mut part3 = output[2] as u32;
            if part3 < 100 {
                part3 = part3.wrapping_add(100);
            }

            let prefix = part1.wrapping_mul(1000).wrapping_add(part2);
            prefix.wrapping_mul(1000).wrapping_add(part3)
        }

        #[ink(message)]
        pub fn get_refund(&mut self, payment_id: Hash) -> Result<()> {
            let payment_info = self.payment_records.get(payment_id);
            if payment_info.is_none() {
                return Err(Error::PaymentRecordMissing);
            }
            let mut payment_info = payment_info.unwrap();

            let caller = self.env().caller();
            if caller != payment_info.sender {
                return Err(Error::InvalidSender);
            }

            if self.is_expired(payment_info.recorded_time) && payment_info.status!=PaymentStatus::Refunded && payment_info.status!=PaymentStatus::Success {

                payment_info.status = PaymentStatus::Refunded;

                self.env()
                    .transfer(payment_info.sender, payment_info.amount)
                    .unwrap();

                self.payment_records.insert(payment_id, &payment_info);

                self.env().emit_event(SecurePaymentInfo {
                    sender: payment_info.sender,
                    receiver: payment_info.receiver,
                    amount: payment_info.amount,
                    payment_id,
                    status: payment_info.status,
                });
                Ok(())
            } else {
                Err(Error::NotAllowed)
            }
      
        }
             
         /// Handles payment_id & OTP from receiver for verification
        #[ink(message)]
        pub fn receive_payment(&mut self, payment_id: Hash, sent_otp: u32) -> Result<()> {

            let payment_info = self.payment_records.get(payment_id);
            
            if payment_info.is_none() {
                return Err(Error::PaymentRecordMissing);
            }

            let mut payment_info = payment_info.unwrap();

            let status = payment_info.status.clone();

            if status != PaymentStatus::Waiting || status == PaymentStatus::Refunded
            { 
                return Err(Error::AlreadyReceivedPayment);
            }

            let caller = self.env().caller();
            if caller != payment_info.receiver {
                return Err(Error::InvalidReceiver);
            }

            // Check if payment has expired
            if self.is_expired(payment_info.recorded_time) {
                payment_info.status = PaymentStatus::Expired;
                self.env().emit_event(SecurePaymentInfo {
                    sender: payment_info.sender,
                    receiver: payment_info.receiver,
                    amount: payment_info.amount,
                    payment_id,
                    status: payment_info.status,
                });
                return Err(Error::TimeLimitExceeded);
            }

            // match the otps
            if payment_info.otp != sent_otp {
                use crate::payment_contract::ATTEMPTS_LIMIT;

                // if attempts exceeded the decided limit
                if payment_info.otp_attempts > ATTEMPTS_LIMIT {
                    self.all_attempts_done( &mut payment_info, payment_id)
                } else {
                    self.one_attempt_done( &mut payment_info, payment_id)
                }
            } else {

                // transfer amount to receiver
                let amount=self.get_amount(&payment_info);
                self.env()
                    .transfer(payment_info.receiver, amount)
                    .unwrap();

                payment_info.status = PaymentStatus::Success;
                
                self.payment_records.insert(payment_id, &payment_info);

                // emit success event
                self.env().emit_event(SecurePaymentInfo {
                    sender: payment_info.sender,
                    receiver: payment_info.receiver,
                    amount: payment_info.amount,
                    payment_id,
                    status: payment_info.status,
                });
                Ok(())
            }
        }

         #[ink(message)]
        pub fn set_threshold_amount(&mut self, threshold_value: Balance) -> Result<()> {
            if self.admin == self.env().caller() {
                self.threshold_value = threshold_value;
                Ok(())
            } else {
                Err(Error::InvalidCaller)
            }
        }

        #[ink(message)]
        pub fn view_payment_expiry_time(&self,payment_id: Hash) -> Timestamp{
            let time = self.expiry_time;
            let payment_info=self.payment_records.get(payment_id).unwrap();
            let payment_created_time=payment_info.recorded_time;
            payment_created_time.add(time)
        }

        #[ink(message)]
        pub fn set_expiry_period(&mut self, time: Timestamp) -> Result<()> {
            if self.admin == self.env().caller() {
                self.expiry_time = time;
                Ok(())
            } else {
                Err(Error::InvalidCaller)
            }
        }

        // #[ink(message)]
        // pub fn view_current_time(&self) -> Timestamp {
        //     let time = self.env().block_timestamp();
        //     ink::env::debug_println!("{:?}", time);
        //     time
        // }

         #[ink(message)]
        pub fn view_payment_record(&self, payment_id: Hash) -> PaymentInfo {
            let payment_info = self.payment_records.get(payment_id).unwrap();
            payment_info
        }



        fn all_attempts_done(&self, payment_info: &mut PaymentInfo, payment_id: Hash) -> Result<()> {
            // refund payment to sender
            self.env()
                .transfer(payment_info.sender, payment_info.amount)
                .unwrap();
            self.payment_records.remove(payment_id);

            payment_info.status = PaymentStatus::AllAttemptsFailed;

            self.env().emit_event(SecurePaymentInfo {
                sender: payment_info.sender,
                receiver: payment_info.receiver,
                amount: payment_info.amount,
                payment_id,
                status: payment_info.status.clone(),
            });
            Err(Error::AttemptsExceedLimit)
        }

        fn one_attempt_done(&self, payment_info: &mut PaymentInfo, payment_id: Hash) -> Result<()> {
            // one more attempt done
            let otps = payment_info.otp_attempts.checked_add(1);
            if otps.is_none() {
                return Err(Error::Overflow);
            } else {
                payment_info.otp_attempts = otps.unwrap();
            }

            payment_info.status = PaymentStatus::Waiting;

            self.env().emit_event(SecurePaymentInfo {
                sender: payment_info.sender,
                receiver: payment_info.receiver,
                amount: payment_info.amount,
                payment_id,
                status: payment_info.status.clone(),
            });
            Err(Error::WrongOTP)
        }

        fn is_expired(&self, recorded_time: u64) -> bool {
            // 1 day has 86,400 seconds
            let expiry_time=self.expiry_time;
            block_timestamp::<DefaultEnvironment>() > recorded_time.checked_add(expiry_time).unwrap()
        }
        
        /// Returns the payment_id of payment_info
        fn get_transaction_id(&self, payment_info: &PaymentInfo) -> Hash {
            let encodable = payment_info;
            let mut payment_id = <Sha2x256 as HashOutput>::Type::default();
            ink::env::hash_encoded::<Sha2x256, _>(&encodable, &mut payment_id);
            Hash::from(payment_id)
        }

        fn get_amount(&self,payment_info: &PaymentInfo)->Balance{
            let encodable = payment_info;
           let amount=encodable.amount;
            amount
           }
    }
      
<<<<<<< HEAD
}

    // #[cfg(test)]
    // mod tests {
    //     use ink::env::{
    //         debug_print,
    //         test::{self, recorded_events, set_block_timestamp, transfer_in},
    //         DefaultEnvironment,
    //     };

    //     use super::*;
    //     use ink::{
    //         env::{
    //             test::{
    //                 default_accounts, set_account_balance, set_callee, set_caller, DefaultAccounts,
    //             },
    //             transfer,
    //         }
    //         primitives::AccountId,
    //     };

    //     #[ink::test]
    //     fn new_works() {
    //         let admin = AccountId::from([0x03; 32]);
    //         let sts_contract = PaymentContract::new(admin);

    //         // Transfer event triggered during initial construction.
    //         let emitted_events = ink::env::test::recorded_events().collect::<Vec<_>>();
    //         assert_eq!(0, emitted_events.len());
    //     }

    //     #[ink::test]
    //     fn test_otp_generation() {
    //         let mut sts_contract = init_contract();
    //         let mut map = ink::prelude::collections::HashMap::new();

    //         for _i in 0..1000_000 {
    //             let otp = sts_contract.get_pseudo_random();
    //             if map.contains_key(&otp) {
    //                 let val = *map.get(&otp).unwrap();
    //                 map.insert(otp, val + 1);
    //             } else {
    //                 map.insert(otp, 1);
    //             }
    //             // debug_println!("{} OTP: {}", _i, otp);
    //         }

    //         for (k, v) in map.into_iter() {
    //             if v != 1 {
    //                 debug_println!("otp: {}, freq: {}", k, v);
    //             }
    //         }
    //     }

    //     #[ink::test]
    //     fn check_threshold() {
    //         // let alice: AccountId = default_accounts::<DefaultAccounts>().alice;
    //         // let mut sts_contract = PaymentContract::new(alice);
    //         let admin = AccountId::from([0x03; 32]);
    //         let mut sts_contract = PaymentContract::new(admin);

    //         let initial = sts_contract.view_threshold_value();
    //         assert_eq!(100, initial);

    //         set_caller::<DefaultEnvironment>(admin);
    //         let result = sts_contract.set_threshold_value(1000);
    //         assert_eq!(result, Ok(()));
    //         assert_eq!(1000, sts_contract.view_threshold_value());

    //         set_caller::<DefaultEnvironment>(AccountId::from([0x04; 32]));
    //         let result = sts_contract.set_threshold_value(100);
    //         assert_eq!(result, Err(Error::InvalidCaller));
    //     }

    //     #[test]
    //     fn test_creating_payment_record() {
    //         let receiver = AccountId::from([0x05; 32]);
    //         let sender = AccountId::from([0x04; 32]);
    //         let admin = AccountId::from([0x03; 32]);

    //         let mut sts_contract = init_contract();

    //         set_caller::<DefaultEnvironment>(admin);
    //         let threshold = sts_contract.set_threshold_value(1000);
    //         let amount = 100;
    //         let otp = sts_contract.get_pseudo_random();

    //         // let contract_id = ink::env::account_id::<DefaultEnvironment>();
    //         // transfer::<DefaultEnvironment>(contract_id, amount);

    //         set_caller::<DefaultEnvironment>(sender);
    //         set_callee::<DefaultEnvironment>(receiver);
    //         set_account_balance::<DefaultEnvironment>(sender, 5000);
    //         transfer_in::<DefaultEnvironment>(amount);

    //         let result = sts_contract.send_payment(receiver, amount);
    //         assert_eq!(result, Err(Error::BelowThresholdValue));

    //         set_caller::<DefaultEnvironment>(sender);
    //         set_callee::<DefaultEnvironment>(receiver);
    //         transfer_in::<DefaultEnvironment>(1000);
    //         let result = sts_contract.send_payment(receiver, 2000);
    //         assert_eq!(result, Err(Error::BalanceMismatch));

    //         set_caller::<DefaultEnvironment>(sender);
    //         set_callee::<DefaultEnvironment>(receiver);
    //         set_account_balance::<DefaultEnvironment>(sender, 5000);
    //         transfer_in::<DefaultEnvironment>(2000);
    //         set_block_timestamp::<DefaultEnvironment>(100);
    //         let result = sts_contract.send_payment(receiver, 2000);
    //         let result = sts_contract.send_payment(receiver, 2000);
    //         assert_eq!(result, Err(Error::TxnIDAlreadExists));

    //         set_caller::<DefaultEnvironment>(sender);
    //         set_callee::<DefaultEnvironment>(receiver);
    //         transfer_in::<DefaultEnvironment>(2000);
    //         set_block_timestamp::<DefaultEnvironment>(200);
    //         let result = sts_contract.send_payment(receiver, 2000);
    //         // assert_eq!(result, Ok());
    //         let events = recorded_events().collect::<Vec<_>>();
    //         assert_eq!(1, events.len());
    //     }

    //     #[test]
    //     fn test_otp_verify() {}

    //     fn init_contract() -> PaymentContract {
    //         set_caller::<DefaultEnvironment>(default_accounts::<DefaultEnvironment>().alice);
    //         let admin = AccountId::from([0x03; 32]);
    //         PaymentContract::new(admin)
    //     }
    // }
=======
}   

    #[cfg(test)]
    mod tests {
        use ink::env::{
            debug_print,
            test::{self, recorded_events, set_block_timestamp, transfer_in},
            DefaultEnvironment,
        };

        use super::*;
        use ink::{
            env::{
                test::{
                    default_accounts, set_account_balance, set_callee, set_caller, DefaultAccounts,
                },
                transfer,
            },
            primitives::AccountId,
        };

        #[ink::test]
        fn new_works() {
            let admin = AccountId::from([0x03; 32]);
            let sts_contract = Sec::new(admin);

            // Transfer event triggered during initial construction.
            let emitted_events = ink::env::test::recorded_events().collect::<Vec<_>>();
            assert_eq!(0, emitted_events.len());
        }

        #[ink::test]
        fn test_otp_generation() {
            let mut sts_contract = init_contract();
            let mut map = ink::prelude::collections::HashMap::new();

            for _i in 0..1000_000 {
                let otp = sts_contract.get_pseudo_random();
                if map.contains_key(&otp) {
                    let val = *map.get(&otp).unwrap();
                    map.insert(otp, val + 1);
                } else {
                    map.insert(otp, 1);
                }
                // debug_println!("{} OTP: {}", _i, otp);
            }

            for (k, v) in map.into_iter() {
                if v != 1 {
                    debug_println!("otp: {}, freq: {}", k, v);
                }
            }
        }

        #[ink::test]
        fn check_threshold() {
            // let alice: AccountId = default_accounts::<DefaultAccounts>().alice;
            // let mut sts_contract = PaymentContract::new(alice);
            let admin = AccountId::from([0x03; 32]);
            let mut sts_contract = PaymentContract::new(admin);
>>>>>>> 15ce5aaa

            let initial = sts_contract.view_threshold_value();
            assert_eq!(100, initial);

            set_caller::<DefaultEnvironment>(admin);
            let result = sts_contract.set_threshold_value(1000);
            assert_eq!(result, Ok(()));
            assert_eq!(1000, sts_contract.view_threshold_value());

            set_caller::<DefaultEnvironment>(AccountId::from([0x04; 32]));
            let result = sts_contract.set_threshold_value(100);
            assert_eq!(result, Err(Error::InvalidCaller));
        }

        #[test]
        fn test_creating_payment_record() {
            let receiver = AccountId::from([0x05; 32]);
            let sender = AccountId::from([0x04; 32]);
            let admin = AccountId::from([0x03; 32]);

            let mut sts_contract = init_contract();

            set_caller::<DefaultEnvironment>(admin);
            let threshold = sts_contract.set_threshold_value(1000);
            let amount = 100;
            let otp = sts_contract.get_pseudo_random();

            // let contract_id = ink::env::account_id::<DefaultEnvironment>();
            // transfer::<DefaultEnvironment>(contract_id, amount);

            set_caller::<DefaultEnvironment>(sender);
            set_callee::<DefaultEnvironment>(receiver);
            set_account_balance::<DefaultEnvironment>(sender, 5000);
            transfer_in::<DefaultEnvironment>(amount);

            let result = sts_contract.send_payment(receiver, amount);
            assert_eq!(result, Err(Error::BelowThresholdValue));

            set_caller::<DefaultEnvironment>(sender);
            set_callee::<DefaultEnvironment>(receiver);
            transfer_in::<DefaultEnvironment>(1000);
            let result = sts_contract.send_payment(receiver, 2000);
            assert_eq!(result, Err(Error::BalanceMismatch));

            set_caller::<DefaultEnvironment>(sender);
            set_callee::<DefaultEnvironment>(receiver);
            set_account_balance::<DefaultEnvironment>(sender, 5000);
            transfer_in::<DefaultEnvironment>(2000);
            set_block_timestamp::<DefaultEnvironment>(100);
            let result = sts_contract.send_payment(receiver, 2000);
            let result = sts_contract.send_payment(receiver, 2000);
            assert_eq!(result, Err(Error::TxnIDAlreadExists));

            set_caller::<DefaultEnvironment>(sender);
            set_callee::<DefaultEnvironment>(receiver);
            transfer_in::<DefaultEnvironment>(2000);
            set_block_timestamp::<DefaultEnvironment>(200);
            let result = sts_contract.send_payment(receiver, 2000);
            // assert_eq!(result, Ok());
            let events = recorded_events().collect::<Vec<_>>();
            assert_eq!(1, events.len());
        }

        #[test]
        fn test_otp_verify() {}

        fn init_contract() -> PaymentContract {
            set_caller::<DefaultEnvironment>(default_accounts::<DefaultEnvironment>().alice);
            let admin = AccountId::from([0x03; 32]);
            PaymentContract::new(admin)
        }
    }

asdsadada

// #![cfg_attr(not(feature = "std"), no_std,no_main)]

// #[ink::contract]
// mod flipper {

//     /// Defines the storage of your contract.
//     /// Add new fields to the below struct in order
//     /// to add new static storage fields to your contract.
//     #[ink(storage)]
//     pub struct Flipper {
//         /// Stores a single `bool` value on the storage.
//         value: bool,
//     }

//     impl Flipper {
//         /// Constructor that initializes the `bool` value to the given `init_value`.
//         #[ink(constructor)]
//         pub fn new(init_value: bool) -> Self {
//             Self { value: init_value }
//         }

//         /// Constructor that initializes the `bool` value to `false`.
//         ///
//         /// Constructors can delegate to other constructors.
//         #[ink(constructor)]
//         pub fn default() -> Self {
//             Self::new(Default::default())
//         }

//         /// A message that can be called on instantiated contracts.
//         /// This one flips the value of the stored `bool` from `true`
//         /// to `false` and vice versa.
//         #[ink(message)]
//         pub fn flip(&mut self) {
//             self.value = !self.value;
//         }

//         /// Simply returns the current value of our `bool`.
//         #[ink(message)]
//         pub fn get(&self) -> bool {
//             self.value
//         }
//     }

//     /// Unit tests in Rust are normally defined within such a `#[cfg(test)]`
//     /// module and test functions are marked with a `#[test]` attribute.
//     /// The below code is technically just normal Rust code.
//     #[cfg(test)]
//     mod tests {
//         /// Imports all the definitions from the outer scope so we can use them here.
//         use super::*;

//         /// We test if the default constructor does its job.
//         #[ink::test]
//         fn default_works() {
//             let flipper = Flipper::default();
//             assert_eq!(flipper.get(), false);
//         }

//         /// We test a simple use case of our contract.
//         #[ink::test]
//         fn it_works() {
//             let mut flipper = Flipper::new(false);
//             assert_eq!(flipper.get(), false);
//             flipper.flip();
//             assert_eq!(flipper.get(), true);
//         }
//     }
// }

// #![cfg_attr(not(feature = "std"), no_std, no_main)]

// #[ink::contract]
// mod vesting_contract {

//     #[ink(storage)]
//     pub struct VestingContract {
//         releasable_balance: Balance,
//         released_balance: Balance,
//         duration_time: Timestamp,
//         start_time: Timestamp,
//         beneficiary: AccountId,
//         owner: AccountId,
//     }

//     /// Error for when the beneficiary is a zero address.
//     /// & Error for when the releasable balance is zero.
//     #[derive(Debug, PartialEq, Eq)]
//     #[ink::scale_derive(Encode, Decode, TypeInfo)]
//     pub enum Error {
//         InvalidBeneficiary,
//         ZeroReleasableBalance,
//     }

//     /// To emit events when a release is made.
//     #[ink(event)]
//     pub struct Released {
//         value: Balance,
//         to: AccountId,
//     }

//     /// ## This is to set the following during contract deployment:
//     /// - beneficiary: the account that will receive the tokens
//     /// - duration_time: duration of the vesting period,
//     ///   please note that this is in seconds
//     /// - start_time: the time (as Unix time) at which point
//     ///   vesting starts
//     /// - owner: the account that can release the tokens
//     /// - releasable_balance: the initial amount of tokens vested
//     /// - released_balance: the initial amount of tokens released
//     ///
//     /// # Note:
//     /// The beneficiary cannot be the zero address.
//     impl VestingContract {
//         #[ink(constructor, payable)]
//         pub fn new(
//             beneficiary: AccountId,
//             duration_time_in_sec: Timestamp,
//         ) -> Result<Self, Error> {
//             if beneficiary == AccountId::from([0x0; 32]) {
//                 return Err(Error::InvalidBeneficiary)
//             }

//             // This is multiplied by 1000 to conform to the
//             // Timestamp fomat in ink.
//             let duration_time = duration_time_in_sec.checked_mul(1000).unwrap();

//             let start_time = Self::env().block_timestamp();
//             let owner = Self::env().caller();
//             let releasable_balance = 0;
//             let released_balance = 0;

//             Ok(Self {
//                 duration_time,
//                 start_time,
//                 beneficiary,
//                 owner,
//                 releasable_balance,
//                 released_balance,
//             })
//         }

//         /// This returns current block timestamp.
//         pub fn time_now(&self) -> Timestamp {
//             self.env().block_timestamp()
//         }

//         /// This returns this contract balance.
//         #[ink(message)]
//         pub fn this_contract_balance(&self) -> Balance {
//             self.env().balance()
//         }

//         /// This returns the beneficiary wallet addr.
//         #[ink(message)]
//         pub fn beneficiary(&self) -> AccountId {
//             self.beneficiary
//         }

//         /// This returns the time at which point
//         /// vesting starts.
//         #[ink(message)]
//         pub fn start_time(&self) -> Timestamp {
//             self.start_time
//         }

//         /// This returns the duration of the vesting
//         /// period, in seconds.
//         #[ink(message)]
//         pub fn duration_time(&self) -> Timestamp {
//             self.duration_time
//         }

//         /// This returns the time at which point
//         /// vesting ends.
//         #[ink(message)]
//         pub fn end_time(&self) -> Timestamp {
//             self.start_time().checked_add(self.duration_time()).unwrap()
//         }

//         /// This returns the amount of time remaining
//         /// until the end of the vesting period.
//         #[ink(message)]
//         pub fn time_remaining(&self) -> Timestamp {
//             if self.time_now() < self.end_time() {
//                 self.end_time().checked_sub(self.time_now()).unwrap()
//             } else {
//                 0
//             }
//         }

//         /// This returns the amount of native token that
//         /// has already vested.
//         #[ink(message)]
//         pub fn released_balance(&self) -> Balance {
//             self.released_balance
//         }

//         /// This returns the amount of native token that
//         /// is currently available for release.
//         #[ink(message)]
//         pub fn releasable_balance(&self) -> Balance {
//             (self.vested_amount() as Balance)
//                 .checked_sub(self.released_balance())
//                 .unwrap()
//         }

//         /// This calculates the amount that has already vested
//         /// but hasn't been released from the contract yet.
//         #[ink(message)]
//         pub fn vested_amount(&self) -> Balance {
//             self.vesting_schedule(self.this_contract_balance(), self.time_now())
//         }

//         /// This sends the releasable balance to the beneficiary.
//         /// wallet address; no matter who triggers the release.
//         #[ink(message)]
//         pub fn release(&mut self) -> Result<(), Error> {
//             let releasable = self.releasable_balance();
//             if releasable == 0 {
//                 return Err(Error::ZeroReleasableBalance)
//             }

//             self.released_balance =
//                 self.released_balance.checked_add(releasable).unwrap();
//             self.env()
//                 .transfer(self.beneficiary, releasable)
//                 .expect("Transfer failed during release");

//             self.env().emit_event(Released {
//                 value: releasable,
//                 to: self.beneficiary,
//             });

//             Ok(())
//         }

//         /// This calculates the amount of tokens that have vested up
//         /// to the given current_time.
//         ///
//         /// The vesting schedule is linear, meaning tokens are
//         /// released evenly over the vesting duration.
//         ///
//         /// # Parameters:
//         /// - total_allocation: The total number of tokens
//         ///   allocated for vesting.
//         /// - current_time: The current timestamp for which
//         ///   we want to check the vested amount.
//         ///
//         /// # Returns:
//         /// - `0` if the current_time is before the vesting start time.
//         /// - total_allocation if the current_time is after the vesting
//         ///   end time or at least equal to it.
//         /// - A prorated amount based on how much time has passed since
//         ///   the start of the vesting period if the `current_time` is
//         ///   during the vesting period.
//         ///
//         /// # Example:
//         /// If the vesting duration is 200 seconds and 100 seconds have
//         /// passed since the start time, then 50% of the total_allocation
//         /// would have vested.
//         pub fn vesting_schedule(
//             &self,
//             total_allocation: Balance,
//             current_time: Timestamp,
//         ) -> Balance {
//             if current_time < self.start_time() {
//                 0
//             } else if current_time >= self.end_time() {
//                 return total_allocation
//             } else {
//                 return (total_allocation.checked_mul(
//                     (current_time.checked_sub(self.start_time()).unwrap()) as Balance,
//                 ))
//                 .unwrap()
//                 .checked_div(self.duration_time() as Balance)
//                 .unwrap()
//             }
//         }
//     }

//     #[cfg(test)]
//     mod tests {
//         use super::*;

//         /// Checking that the default constructor does its job.
//         #[ink::test]
//         fn new_creates_contract_with_correct_values() {
//             let contract =
//                 VestingContract::new(AccountId::from([0x01; 32]), 200).unwrap();

//             assert_eq!(contract.beneficiary(), AccountId::from([0x01; 32]));
//             assert_eq!(contract.duration_time(), 200 * 1000);
//             assert_eq!(contract.released_balance(), 0);
//             assert_eq!(contract.releasable_balance(), 0);
//         }

//         /// There should be some time remaining before the vesting period ends.
//         #[ink::test]
//         fn time_remaining_works() {
//             let contract =
//                 VestingContract::new(AccountId::from([0x01; 32]), 200).unwrap();
//             assert!(contract.time_remaining() > 0);
//         }

//         /// # Checking that tokens cannot be released before
//         /// the vesting period:
//         ///     - Trying to release tokens before the vesting period
//         ///       has ended, it will return an error.
//         ///     - The released_balance should remain 0 since no tokens
//         ///       were released.
//         #[ink::test]
//         fn release_before_vesting_period_fails() {
//             let mut contract =
//                 VestingContract::new(AccountId::from([0x01; 32]), 200).unwrap();

//             assert_eq!(contract.release(), Err(Error::ZeroReleasableBalance));
//             assert_eq!(contract.released_balance(), 0);
//         }

//         /// # Checking if tokens can be released after the vesting period:
//         ///     - Setting the duration_time to 0 to simulate the end of
//         ///       the vesting period.
//         ///     - And then simulate a deposit into the contract.
//         ///     - After releasing, the released_balance should match the
//         ///       amount we simulated as a deposit.
//         #[ink::test]
//         fn release_after_vesting_period_works() {
//             let mut contract =
//                 VestingContract::new(AccountId::from([0x01; 32]), 0).unwrap();
//             contract.releasable_balance += 1000000;

//             assert_eq!(contract.release(), Ok(()));
//             assert_eq!(contract.released_balance(), 1000000);
//         }

//         /// # Checking the vesting_schedule function for a specific behavior:
//         ///     - Given a total allocation and a current time halfway through
//         ///       the vesting period, the vested amount should be half of
//         ///       the total allocation.
//         #[ink::test]
//         fn vesting_schedule_works() {
//             let contract =
//                 VestingContract::new(AccountId::from([0x01; 32]), 200).unwrap();

//             assert_eq!(
//                 contract.vesting_schedule(1000, contract.start_time() + 100 * 1000),
//                 500
//             );
//         }
//     }
// }



// // #![cfg_attr(not(feature = "std"), no_std, no_main)]

// // pub use self::incrementer::{
// //     Incrementer,
// //     IncrementerRef,
// // };

// // #[ink::contract]
// // mod incrementer {
// //     #[ink(storage)]
// //     pub struct Incrementer {
// //         value: i32,
// //     }

// //     impl Incrementer {
// //         #[ink(constructor)]
// //         pub fn new(init_value: i32) -> Self {
// //             Self { value: init_value }
// //         }

// //         #[ink(constructor)]
// //         pub fn new_default() -> Self {
// //             Self::new(Default::default())
// //         }

// //         #[ink(message)]
// //         pub fn inc(&mut self, by: i32) {
// //             self.value = self.value.checked_add(by).unwrap();
// //         }

// //         #[ink(message)]
// //         pub fn get(&self) -> i32 {
// //             self.value
// //         }
// //     }

// //     #[cfg(test)]
// //     mod tests {
// //         use super::*;

// //         #[ink::test]
// //         fn default_works() {
// //             let contract = Incrementer::new_default();
// //             assert_eq!(contract.get(), 0);
// //         }

// //         #[ink::test]
// //         fn it_works() {
// //             let mut contract = Incrementer::new(42);
// //             assert_eq!(contract.get(), 42);
// //             contract.inc(5);
// //             assert_eq!(contract.get(), 47);
// //             contract.inc(-50);
// //             assert_eq!(contract.get(), -3);
// //         }
// //     }
// // }<|MERGE_RESOLUTION|>--- conflicted
+++ resolved
@@ -457,275 +457,8 @@
            }
     }
       
-<<<<<<< HEAD
-}
-
-    // #[cfg(test)]
-    // mod tests {
-    //     use ink::env::{
-    //         debug_print,
-    //         test::{self, recorded_events, set_block_timestamp, transfer_in},
-    //         DefaultEnvironment,
-    //     };
-
-    //     use super::*;
-    //     use ink::{
-    //         env::{
-    //             test::{
-    //                 default_accounts, set_account_balance, set_callee, set_caller, DefaultAccounts,
-    //             },
-    //             transfer,
-    //         }
-    //         primitives::AccountId,
-    //     };
-
-    //     #[ink::test]
-    //     fn new_works() {
-    //         let admin = AccountId::from([0x03; 32]);
-    //         let sts_contract = PaymentContract::new(admin);
-
-    //         // Transfer event triggered during initial construction.
-    //         let emitted_events = ink::env::test::recorded_events().collect::<Vec<_>>();
-    //         assert_eq!(0, emitted_events.len());
-    //     }
-
-    //     #[ink::test]
-    //     fn test_otp_generation() {
-    //         let mut sts_contract = init_contract();
-    //         let mut map = ink::prelude::collections::HashMap::new();
-
-    //         for _i in 0..1000_000 {
-    //             let otp = sts_contract.get_pseudo_random();
-    //             if map.contains_key(&otp) {
-    //                 let val = *map.get(&otp).unwrap();
-    //                 map.insert(otp, val + 1);
-    //             } else {
-    //                 map.insert(otp, 1);
-    //             }
-    //             // debug_println!("{} OTP: {}", _i, otp);
-    //         }
-
-    //         for (k, v) in map.into_iter() {
-    //             if v != 1 {
-    //                 debug_println!("otp: {}, freq: {}", k, v);
-    //             }
-    //         }
-    //     }
-
-    //     #[ink::test]
-    //     fn check_threshold() {
-    //         // let alice: AccountId = default_accounts::<DefaultAccounts>().alice;
-    //         // let mut sts_contract = PaymentContract::new(alice);
-    //         let admin = AccountId::from([0x03; 32]);
-    //         let mut sts_contract = PaymentContract::new(admin);
-
-    //         let initial = sts_contract.view_threshold_value();
-    //         assert_eq!(100, initial);
-
-    //         set_caller::<DefaultEnvironment>(admin);
-    //         let result = sts_contract.set_threshold_value(1000);
-    //         assert_eq!(result, Ok(()));
-    //         assert_eq!(1000, sts_contract.view_threshold_value());
-
-    //         set_caller::<DefaultEnvironment>(AccountId::from([0x04; 32]));
-    //         let result = sts_contract.set_threshold_value(100);
-    //         assert_eq!(result, Err(Error::InvalidCaller));
-    //     }
-
-    //     #[test]
-    //     fn test_creating_payment_record() {
-    //         let receiver = AccountId::from([0x05; 32]);
-    //         let sender = AccountId::from([0x04; 32]);
-    //         let admin = AccountId::from([0x03; 32]);
-
-    //         let mut sts_contract = init_contract();
-
-    //         set_caller::<DefaultEnvironment>(admin);
-    //         let threshold = sts_contract.set_threshold_value(1000);
-    //         let amount = 100;
-    //         let otp = sts_contract.get_pseudo_random();
-
-    //         // let contract_id = ink::env::account_id::<DefaultEnvironment>();
-    //         // transfer::<DefaultEnvironment>(contract_id, amount);
-
-    //         set_caller::<DefaultEnvironment>(sender);
-    //         set_callee::<DefaultEnvironment>(receiver);
-    //         set_account_balance::<DefaultEnvironment>(sender, 5000);
-    //         transfer_in::<DefaultEnvironment>(amount);
-
-    //         let result = sts_contract.send_payment(receiver, amount);
-    //         assert_eq!(result, Err(Error::BelowThresholdValue));
-
-    //         set_caller::<DefaultEnvironment>(sender);
-    //         set_callee::<DefaultEnvironment>(receiver);
-    //         transfer_in::<DefaultEnvironment>(1000);
-    //         let result = sts_contract.send_payment(receiver, 2000);
-    //         assert_eq!(result, Err(Error::BalanceMismatch));
-
-    //         set_caller::<DefaultEnvironment>(sender);
-    //         set_callee::<DefaultEnvironment>(receiver);
-    //         set_account_balance::<DefaultEnvironment>(sender, 5000);
-    //         transfer_in::<DefaultEnvironment>(2000);
-    //         set_block_timestamp::<DefaultEnvironment>(100);
-    //         let result = sts_contract.send_payment(receiver, 2000);
-    //         let result = sts_contract.send_payment(receiver, 2000);
-    //         assert_eq!(result, Err(Error::TxnIDAlreadExists));
-
-    //         set_caller::<DefaultEnvironment>(sender);
-    //         set_callee::<DefaultEnvironment>(receiver);
-    //         transfer_in::<DefaultEnvironment>(2000);
-    //         set_block_timestamp::<DefaultEnvironment>(200);
-    //         let result = sts_contract.send_payment(receiver, 2000);
-    //         // assert_eq!(result, Ok());
-    //         let events = recorded_events().collect::<Vec<_>>();
-    //         assert_eq!(1, events.len());
-    //     }
-
-    //     #[test]
-    //     fn test_otp_verify() {}
-
-    //     fn init_contract() -> PaymentContract {
-    //         set_caller::<DefaultEnvironment>(default_accounts::<DefaultEnvironment>().alice);
-    //         let admin = AccountId::from([0x03; 32]);
-    //         PaymentContract::new(admin)
-    //     }
-    // }
-=======
-}   
-
-    #[cfg(test)]
-    mod tests {
-        use ink::env::{
-            debug_print,
-            test::{self, recorded_events, set_block_timestamp, transfer_in},
-            DefaultEnvironment,
-        };
-
-        use super::*;
-        use ink::{
-            env::{
-                test::{
-                    default_accounts, set_account_balance, set_callee, set_caller, DefaultAccounts,
-                },
-                transfer,
-            },
-            primitives::AccountId,
-        };
-
-        #[ink::test]
-        fn new_works() {
-            let admin = AccountId::from([0x03; 32]);
-            let sts_contract = Sec::new(admin);
-
-            // Transfer event triggered during initial construction.
-            let emitted_events = ink::env::test::recorded_events().collect::<Vec<_>>();
-            assert_eq!(0, emitted_events.len());
-        }
-
-        #[ink::test]
-        fn test_otp_generation() {
-            let mut sts_contract = init_contract();
-            let mut map = ink::prelude::collections::HashMap::new();
-
-            for _i in 0..1000_000 {
-                let otp = sts_contract.get_pseudo_random();
-                if map.contains_key(&otp) {
-                    let val = *map.get(&otp).unwrap();
-                    map.insert(otp, val + 1);
-                } else {
-                    map.insert(otp, 1);
-                }
-                // debug_println!("{} OTP: {}", _i, otp);
-            }
-
-            for (k, v) in map.into_iter() {
-                if v != 1 {
-                    debug_println!("otp: {}, freq: {}", k, v);
-                }
-            }
-        }
-
-        #[ink::test]
-        fn check_threshold() {
-            // let alice: AccountId = default_accounts::<DefaultAccounts>().alice;
-            // let mut sts_contract = PaymentContract::new(alice);
-            let admin = AccountId::from([0x03; 32]);
-            let mut sts_contract = PaymentContract::new(admin);
->>>>>>> 15ce5aaa
-
-            let initial = sts_contract.view_threshold_value();
-            assert_eq!(100, initial);
-
-            set_caller::<DefaultEnvironment>(admin);
-            let result = sts_contract.set_threshold_value(1000);
-            assert_eq!(result, Ok(()));
-            assert_eq!(1000, sts_contract.view_threshold_value());
-
-            set_caller::<DefaultEnvironment>(AccountId::from([0x04; 32]));
-            let result = sts_contract.set_threshold_value(100);
-            assert_eq!(result, Err(Error::InvalidCaller));
-        }
-
-        #[test]
-        fn test_creating_payment_record() {
-            let receiver = AccountId::from([0x05; 32]);
-            let sender = AccountId::from([0x04; 32]);
-            let admin = AccountId::from([0x03; 32]);
-
-            let mut sts_contract = init_contract();
-
-            set_caller::<DefaultEnvironment>(admin);
-            let threshold = sts_contract.set_threshold_value(1000);
-            let amount = 100;
-            let otp = sts_contract.get_pseudo_random();
-
-            // let contract_id = ink::env::account_id::<DefaultEnvironment>();
-            // transfer::<DefaultEnvironment>(contract_id, amount);
-
-            set_caller::<DefaultEnvironment>(sender);
-            set_callee::<DefaultEnvironment>(receiver);
-            set_account_balance::<DefaultEnvironment>(sender, 5000);
-            transfer_in::<DefaultEnvironment>(amount);
-
-            let result = sts_contract.send_payment(receiver, amount);
-            assert_eq!(result, Err(Error::BelowThresholdValue));
-
-            set_caller::<DefaultEnvironment>(sender);
-            set_callee::<DefaultEnvironment>(receiver);
-            transfer_in::<DefaultEnvironment>(1000);
-            let result = sts_contract.send_payment(receiver, 2000);
-            assert_eq!(result, Err(Error::BalanceMismatch));
-
-            set_caller::<DefaultEnvironment>(sender);
-            set_callee::<DefaultEnvironment>(receiver);
-            set_account_balance::<DefaultEnvironment>(sender, 5000);
-            transfer_in::<DefaultEnvironment>(2000);
-            set_block_timestamp::<DefaultEnvironment>(100);
-            let result = sts_contract.send_payment(receiver, 2000);
-            let result = sts_contract.send_payment(receiver, 2000);
-            assert_eq!(result, Err(Error::TxnIDAlreadExists));
-
-            set_caller::<DefaultEnvironment>(sender);
-            set_callee::<DefaultEnvironment>(receiver);
-            transfer_in::<DefaultEnvironment>(2000);
-            set_block_timestamp::<DefaultEnvironment>(200);
-            let result = sts_contract.send_payment(receiver, 2000);
-            // assert_eq!(result, Ok());
-            let events = recorded_events().collect::<Vec<_>>();
-            assert_eq!(1, events.len());
-        }
-
-        #[test]
-        fn test_otp_verify() {}
-
-        fn init_contract() -> PaymentContract {
-            set_caller::<DefaultEnvironment>(default_accounts::<DefaultEnvironment>().alice);
-            let admin = AccountId::from([0x03; 32]);
-            PaymentContract::new(admin)
-        }
-    }
-
-asdsadada
+
+} 
 
 // #![cfg_attr(not(feature = "std"), no_std,no_main)]
 
